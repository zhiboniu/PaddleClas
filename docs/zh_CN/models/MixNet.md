--- conflicted
+++ resolved
@@ -4,10 +4,7 @@
 
 * [1. 概述](#1)
 * [2. 精度、FLOPS 和参数量](#2)
-<<<<<<< HEAD
-=======
 * [3. 基于 V100 GPU 的预测速度](#3)
->>>>>>> b5cf03e7
 
 <a name='1'></a>
 
@@ -30,8 +27,6 @@
 | MixNet_M | 77.67 | 93.64 |       77.0        | 357.119 | 5.065 |
 | MixNet_L | 78.60 | 94.37 |       78.9        | 579.017 | 7.384 |
 
-<<<<<<< HEAD
-=======
 <a name='3'></a>
 
 ## 3. 基于 V100 GPU 的预测速度
@@ -42,5 +37,4 @@
 | MixNet_M | 224       | 256               | 2.84                           | 4.60                           | 6.62                           |
 | MixNet_L | 224       | 256               | 3.16                           | 5.55                           | 8.03                           |
 
->>>>>>> b5cf03e7
 关于 Inference speed 等信息，敬请期待。