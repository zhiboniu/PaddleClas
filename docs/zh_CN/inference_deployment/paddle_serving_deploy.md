--- conflicted
+++ resolved
@@ -1,19 +1,11 @@
 # 模型服务化部署
-<<<<<<< HEAD
-=======
 --------
 ## 目录
->>>>>>> b5cf03e7
 - [1. 简介](#1)
 - [2. Serving 安装](#2)
 - [3. 图像分类服务部署](#3)
     - [3.1 模型转换](#3.1)
     - [3.2 服务部署和请求](#3.2)
-<<<<<<< HEAD
-- [4. 图像识别服务部署](#4)
-  - [4.1 模型转换](#4.1)
-  - [4.2 服务部署和请求](#4.2)
-=======
         - [3.2.1 Python Serving](#3.2.1)
         - [3.2.2 C++ Serving](#3.2.2)
 - [4. 图像识别服务部署](#4)
@@ -21,7 +13,6 @@
   - [4.2 服务部署和请求](#4.2)
        - [4.2.1 Python Serving](#4.2.1)
        - [4.2.2 C++ Serving](#4.2.2)
->>>>>>> b5cf03e7
 - [5. FAQ](#5)
 
 <a name="1"></a>
@@ -29,22 +20,13 @@
 [Paddle Serving](https://github.com/PaddlePaddle/Serving) 旨在帮助深度学习开发者轻松部署在线预测服务，支持一键部署工业级的服务能力、客户端和服务端之间高并发和高效通信、并支持多种编程语言开发客户端。
 
 该部分以 HTTP 预测服务部署为例，介绍怎样在 PaddleClas 中使用 PaddleServing 部署模型服务。目前只支持 Linux 平台部署，暂不支持 Windows 平台。
-<<<<<<< HEAD
-
-<a name="2"></a>
-## 2. Serving 安装
-=======
->>>>>>> b5cf03e7
 
 <a name="2"></a>
 ## 2. Serving 安装
 Serving 官网推荐使用 docker 安装并部署 Serving 环境。首先需要拉取 docker 环境并创建基于 Serving 的 docker。
 
 ```shell
-<<<<<<< HEAD
-=======
 # 启动GPU docker
->>>>>>> b5cf03e7
 docker pull paddlepaddle/serving:0.7.0-cuda10.2-cudnn7-devel
 nvidia-docker run -p 9292:9292 --name test -dit paddlepaddle/serving:0.7.0-cuda10.2-cudnn7-devel bash
 nvidia-docker exec -it test bash
@@ -58,12 +40,6 @@
 进入 docker 后，需要安装 Serving 相关的 python 包。
 ```shell
 pip3 install paddle-serving-client==0.7.0
-<<<<<<< HEAD
-pip3 install paddle-serving-server==0.7.0 # CPU
-pip3 install paddle-serving-app==0.7.0
-pip3 install paddle-serving-server-gpu==0.7.0.post102 #GPU with CUDA10.2 + TensorRT6
-# 其他GPU环境需要确认环境再选择执行哪一条
-=======
 pip3 install paddle-serving-app==0.7.0
 pip3 install faiss-cpu==1.7.1post2
 
@@ -76,7 +52,6 @@
 pip3 install paddlepaddle-gpu==2.2.0     # GPU with CUDA10.2
 
 #其他GPU环境需要确认环境再选择执行哪一条
->>>>>>> b5cf03e7
 pip3 install paddle-serving-server-gpu==0.7.0.post101 # GPU with CUDA10.1 + TensorRT6
 pip3 install paddle-serving-server-gpu==0.7.0.post112 # GPU with CUDA11.2 + TensorRT8
 ```
@@ -121,31 +96,6 @@
 ```
 得到模型文件之后，需要分别修改 `ResNet50_vd_server` 和 `ResNet50_vd_client` 下文件 `serving_server_conf.prototxt` 中的 alias 名字：将 `fetch_var` 中的 `alias_name` 改为 `prediction`
 
-<<<<<<< HEAD
-## 3. 图像分类服务部署
-<a name="3.1"></a>
-### 3.1 模型转换
-使用 PaddleServing 做服务化部署时，需要将保存的 inference 模型转换为 Serving 模型。下面以经典的 ResNet50_vd 模型为例，介绍如何部署图像分类服务。
-- 进入工作目录：
-```shell
-cd deploy/paddleserving
-```
-- 下载 ResNet50_vd 的 inference 模型：
-```shell
-# 下载并解压 ResNet50_vd 模型
-wget https://paddle-imagenet-models-name.bj.bcebos.com/dygraph/inference/ResNet50_vd_infer.tar && tar xf ResNet50_vd_infer.tar
-```
-- 用 paddle_serving_client 把下载的 inference 模型转换成易于 Server 部署的模型格式：
-```
-# 转换 ResNet50_vd 模型
-python3 -m paddle_serving_client.convert --dirname ./ResNet50_vd_infer/ \
-                                         --model_filename inference.pdmodel  \
-                                         --params_filename inference.pdiparams \
-                                         --serving_server ./ResNet50_vd_serving/ \
-                                         --serving_client ./ResNet50_vd_client/
-```
-ResNet50_vd 推理模型转换完成后，会在当前文件夹多出 `ResNet50_vd_serving` 和 `ResNet50_vd_client` 的文件夹，具备如下格式：
-=======
 **备注**:  Serving 为了兼容不同模型的部署，提供了输入输出重命名的功能。这样，不同的模型在推理部署时，只需要修改配置文件的 alias_name 即可，无需修改代码即可完成推理部署。
 修改后的 serving_server_conf.prototxt 如下所示:
 ```
@@ -194,68 +144,8 @@
 成功运行后，模型预测的结果会打印在 cmd 窗口中，结果如下：
 ```
 {'err_no': 0, 'err_msg': '', 'key': ['label', 'prob'], 'value': ["['daisy']", '[0.9341402053833008]'], 'tensors': []}
->>>>>>> b5cf03e7
-```
-|- ResNet50_vd_server/
-  |- inference.pdiparams  
-  |- inference.pdmodel
-  |- serving_server_conf.prototxt  
-  |- serving_server_conf.stream.prototxt
-|- ResNet50_vd_client
-  |- serving_client_conf.prototxt  
-  |- serving_client_conf.stream.prototxt
-```
-得到模型文件之后，需要修改 serving_server_conf.prototxt 中的 alias 名字：将 `fetch_var` 中的 `alias_name` 改为 `prediction`
-
-<<<<<<< HEAD
-**备注**:  Serving 为了兼容不同模型的部署，提供了输入输出重命名的功能。这样，不同的模型在推理部署时，只需要修改配置文件的 alias_name 即可，无需修改代码即可完成推理部署。
-修改后的 serving_server_conf.prototxt 如下所示:
-```
-feed_var {
-  name: "inputs"
-  alias_name: "inputs"
-  is_lod_tensor: false
-  feed_type: 1
-  shape: 3
-  shape: 224
-  shape: 224
-}
-fetch_var {
-  name: "save_infer_model/scale_0.tmp_1"
-  alias_name: "prediction"
-  is_lod_tensor: false
-  fetch_type: 1
-  shape: 1000
-}
-```
-<a name="3.2"></a>
-### 3.2 服务部署和请求
-paddleserving 目录包含了启动 pipeline 服务和发送预测请求的代码，包括：
-```shell
-__init__.py
-config.yml                 # 启动服务的配置文件
-pipeline_http_client.py    # http方式发送pipeline预测请求的脚本
-pipeline_rpc_client.py     # rpc方式发送pipeline预测请求的脚本
-classification_web_service.py    # 启动pipeline服务端的脚本
-```
-
-- 启动服务：
-```shell
-# 启动服务，运行日志保存在 log.txt
-python3 classification_web_service.py &>log.txt &
-```
-成功启动服务后，log.txt 中会打印类似如下日志
-![](../../../deploy/paddleserving/imgs/start_server.png)
-
-- 发送请求：
-```shell
-# 发送服务请求
-python3 pipeline_http_client.py
-```
-成功运行后，模型预测的结果会打印在 cmd 窗口中，结果示例为：
-![](../../../deploy/paddleserving/imgs/results.png)
-
-=======
+```
+
 <a name="3.2.2"></a>
 #### 3.2.2 C++ Serving
 - 启动服务：
@@ -274,7 +164,6 @@
 prediction: daisy, probability: 0.9341399073600769
 ```
 
->>>>>>> b5cf03e7
 <a name="4"></a>
 ## 4.图像识别服务部署
 使用 PaddleServing 做服务化部署时，需要将保存的 inference 模型转换为 Serving 模型。 下面以 PP-ShiTu 中的超轻量图像识别模型为例，介绍图像识别服务的部署。
@@ -300,11 +189,7 @@
                                          --serving_server ./general_PPLCNet_x2_5_lite_v1.0_serving/ \
                                          --serving_client ./general_PPLCNet_x2_5_lite_v1.0_client/
 ```
-<<<<<<< HEAD
-识别推理模型转换完成后，会在当前文件夹多出 `general_PPLCNet_x2_5_lite_v1.0_serving/` 和 `general_PPLCNet_x2_5_lite_v1.0_client/` 的文件夹。修改 `general_PPLCNet_x2_5_lite_v1.0_serving/` 目录下的 serving_server_conf.prototxt 中的 alias 名字： 将 `fetch_var` 中的 `alias_name` 改为 `features`。
-=======
 识别推理模型转换完成后，会在当前文件夹多出 `general_PPLCNet_x2_5_lite_v1.0_serving/` 和 `general_PPLCNet_x2_5_lite_v1.0_serving/` 的文件夹。分别修改 `general_PPLCNet_x2_5_lite_v1.0_serving/` 和 `general_PPLCNet_x2_5_lite_v1.0_client/` 目录下的 serving_server_conf.prototxt 中的 alias 名字： 将 `fetch_var` 中的 `alias_name` 改为 `features`。
->>>>>>> b5cf03e7
 修改后的 serving_server_conf.prototxt 内容如下：
 ```
 feed_var {
@@ -348,8 +233,6 @@
 - 进入到工作目录
 ```shell
 cd ./deploy/paddleserving/recognition
-<<<<<<< HEAD
-=======
 ```
 paddleserving 目录包含启动 Python Pipeline 服务、C++ Serving 服务和发送预测请求的代码，包括：
 ```
@@ -360,42 +243,43 @@
 recognition_web_service.py    # 启动pipeline服务端的脚本
 run_cpp_serving.sh            # 启动C++ Pipeline Serving部署的脚本
 test_cpp_serving_client.py    # rpc方式发送C++ Pipeline serving预测请求的脚本
->>>>>>> b5cf03e7
-```
-paddleserving 目录包含启动 pipeline 服务和发送预测请求的代码，包括：
-```
-__init__.py
-config.yml                    # 启动服务的配置文件
-pipeline_http_client.py       # http方式发送pipeline预测请求的脚本
-pipeline_rpc_client.py        # rpc方式发送pipeline预测请求的脚本
-recognition_web_service.py    # 启动pipeline服务端的脚本
-```
+```
+
+<a name="4.2.1"></a>
+#### 4.2.1 Python Serving
 - 启动服务：
 ```
 # 启动服务，运行日志保存在 log.txt
 python3 recognition_web_service.py &>log.txt &
 ```
-成功启动服务后，log.txt 中会打印类似如下日志
-![](../../../deploy/paddleserving/imgs/start_server_shitu.png)
-
-<<<<<<< HEAD
-=======
-<a name="4.2.1"></a>
-#### 4.2.1 Python Serving
-- 启动服务：
-```
-# 启动服务，运行日志保存在 log.txt
-python3 recognition_web_service.py &>log.txt &
-```
-
->>>>>>> b5cf03e7
+
 - 发送请求：
 ```
 python3 pipeline_http_client.py
 ```
-<<<<<<< HEAD
-成功运行后，模型预测的结果会打印在 cmd 窗口中，结果示例为：
-![](../../../deploy/paddleserving/imgs/results_shitu.png)
+成功运行后，模型预测的结果会打印在 cmd 窗口中，结果如下：
+```
+{'err_no': 0, 'err_msg': '', 'key': ['result'], 'value': ["[{'bbox': [345, 95, 524, 576], 'rec_docs': '红牛-强化型', 'rec_scores': 0.79903316}]"], 'tensors': []}
+```
+
+<a name="4.2.2"></a>
+#### 4.2.2 C++ Serving
+- 启动服务：
+```shell
+# 启动服务： 此处会在后台同时启动主体检测和特征提取服务，端口号分别为9293和9294；
+# 运行日志分别保存在 log_mainbody_detection.txt 和 log_feature_extraction.txt中
+sh run_cpp_serving.sh
+```
+
+- 发送请求：
+```shell
+# 发送服务请求
+python3 test_cpp_serving_client.py
+```
+成功运行后，模型预测的结果会打印在 cmd 窗口中，结果如下所示：
+```
+[{'bbox': [345, 95, 524, 586], 'rec_docs': '红牛-强化型', 'rec_scores': 0.8016462}]
+```
 
 <a name="5"></a>
 ## 5.FAQ
@@ -407,40 +291,4 @@
 unset http_proxy
 ```
 
-=======
-成功运行后，模型预测的结果会打印在 cmd 窗口中，结果如下：
-```
-{'err_no': 0, 'err_msg': '', 'key': ['result'], 'value': ["[{'bbox': [345, 95, 524, 576], 'rec_docs': '红牛-强化型', 'rec_scores': 0.79903316}]"], 'tensors': []}
-```
-
-<a name="4.2.2"></a>
-#### 4.2.2 C++ Serving
-- 启动服务：
-```shell
-# 启动服务： 此处会在后台同时启动主体检测和特征提取服务，端口号分别为9293和9294；
-# 运行日志分别保存在 log_mainbody_detection.txt 和 log_feature_extraction.txt中
-sh run_cpp_serving.sh
-```
-
-- 发送请求：
-```shell
-# 发送服务请求
-python3 test_cpp_serving_client.py
-```
-成功运行后，模型预测的结果会打印在 cmd 窗口中，结果如下所示：
-```
-[{'bbox': [345, 95, 524, 586], 'rec_docs': '红牛-强化型', 'rec_scores': 0.8016462}]
-```
-
-<a name="5"></a>
-## 5.FAQ
-**Q1**： 发送请求后没有结果返回或者提示输出解码报错
-
-**A1**： 启动服务和发送请求时不要设置代理，可以在启动服务前和发送请求前关闭代理，关闭代理的命令是：
-```
-unset https_proxy
-unset http_proxy
-```
-
->>>>>>> b5cf03e7
 更多的服务部署类型，如 `RPC 预测服务` 等，可以参考 Serving 的[github 官网](https://github.com/PaddlePaddle/Serving/tree/v0.7.0/examples)