--- conflicted
+++ resolved
@@ -23,8 +23,6 @@
 
 <a name="1"></a>
 ## 1. 参数配置
-<<<<<<< HEAD
-=======
 
 由于不同的数据增强方式含有不同的超参数，为了便于理解和使用，我们在 `configs/DataAugment` 里分别列举了 8 种训练 ResNet50 的数据增强方式的参数配置文件，用户可以在 `tools/run.sh` 里直接替换配置文件的路径即可使用。此处分别挑选了图像变换、图像裁剪、图像混叠中的一个示例展示，其他参数配置用户可以自查配置文件。
 
@@ -32,16 +30,8 @@
 ### 1.1 AutoAugment
 
 `AotoAugment` 的图像增广方式的配置如下。`AutoAugment` 是在 uint8 的数据格式上转换的，所以其处理过程应该放在归一化操作(`NormalizeImage`)之前。
->>>>>>> b5cf03e7
-
-由于不同的数据增强方式含有不同的超参数，为了便于理解和使用，我们在 `configs/DataAugment` 里分别列举了 8 种训练 ResNet50 的数据增强方式的参数配置文件，用户可以在 `tools/run.sh` 里直接替换配置文件的路径即可使用。此处分别挑选了图像变换、图像裁剪、图像混叠中的一个示例展示，其他参数配置用户可以自查配置文件。
-
-<a name="1.1"></a>
-### 1.1 AutoAugment
-
-`AotoAugment` 的图像增广方式的配置如下。`AutoAugment` 是在 uint8 的数据格式上转换的，所以其处理过程应该放在归一化操作(`NormalizeImage`)之前。
-
-```yaml  
+
+```yaml        
       transform_ops:
         - DecodeImage:
             to_rgb: True
@@ -63,7 +53,7 @@
 
 `RandAugment` 的图像增广方式的配置如下，其中用户需要指定其中的参数 `num_layers` 与 `magnitude`，默认的数值分别是 `2` 和 `5`。`RandAugment` 是在 uint8 的数据格式上转换的，所以其处理过程应该放在归一化操作(`NormalizeImage`)之前。
 
-```yaml  
+```yaml        
       transform_ops:
         - DecodeImage:
             to_rgb: True
@@ -87,7 +77,7 @@
 
 `TimmAutoAugment` 的图像增广方式的配置如下，其中用户需要指定其中的参数 `config_str`、`interpolation`、`img_size`，默认的数值分别是 `rand-m9-mstd0.5-inc1`、`bicubic`、`224`。`TimmAutoAugment` 是在 uint8 的数据格式上转换的，所以其处理过程应该放在归一化操作(`NormalizeImage`)之前。
 
-```yaml  
+```yaml        
       transform_ops:
         - DecodeImage:
             to_rgb: True
@@ -317,11 +307,7 @@
 
 * 在使用数据增强后，模型可能会趋于欠拟合状态，建议可以适当的调小 `l2_decay` 的值来获得更高的验证集准确率。
 
-<<<<<<< HEAD
-* 几乎每一类图像增强均含有超参数，我们只提供了基于 ImageNet-1k 的超参数，其他数据集需要用户自己调试超参数，具体超参数的含义用户可以阅读相关的论文，调试方法也可以参考训练技巧的章节。
-=======
 * 几乎每一类图像增强均含有超参数，我们只提供了基于 ImageNet-1k 的超参数，其他数据集需要用户自己调试超参数，具体超参数的含义用户可以阅读相关的论文，调试方法也可以参考[训练技巧](../models_training/train_strategy.md)。
->>>>>>> b5cf03e7
 
 <a name="4"></a>
 ## 4. 实验结果
