--- conflicted
+++ resolved
@@ -8,11 +8,7 @@
 
 **Recent updates**
 
-<<<<<<< HEAD
 - 🔥🔥🔥: 2021.06.16 PaddleClas release/2.2. Add metric learning and vector search modules. Add product recognition, animation character recognition, vehicle recognition and logo recognition. Added 24 pretrained models of LeViT, TNT, DLA, HarDNet, and RedNet, and the accuracy is roughly the same as that of the paper.
-=======
-- 🔥🔥🔥: 2021.06.16 PaddleClas release/2.2. Add metric learning and vector search modules. Add product recognition, animation character recognition, vehicle recognition and logo recognition. Added 30 pretrained models of LeViT, Twins, TNT, DLA, HarDNet, and RedNet, and the accuracy is roughly the same as that of the paper.
->>>>>>> 8492cbaa
 - [more](./docs/en/update_history_en.md)
 
 ## Features
